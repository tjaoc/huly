import { expect, test } from '@playwright/test'
import { generateId, PlatformSetting, PlatformURI } from '../utils'
import { LeftSideMenuPage } from '../model/left-side-menu-page'
import { IssuesPage } from '../model/tracker/issues-page'
import { IssuesDetailsPage } from '../model/tracker/issues-details-page'
import { Issue, NewIssue } from '../model/tracker/types'
import { allure } from 'allure-playwright'
import { TrackerNavigationMenuPage } from '../model/tracker/tracker-navigation-menu-page'

test.use({
  storageState: PlatformSetting
})

test.describe('Tracker issue tests', () => {
  test.beforeEach(async ({ page }) => {
    await allure.parentSuite('Tracker tests')
    await (await page.goto(`${PlatformURI}/workbench/sanity-ws`))?.finished()
  })

  test('Create an issue with all parameters and attachments', async ({ page }) => {
    const newIssue: NewIssue = {
      title: `Issue with all parameters and attachments-${generateId()}`,
      description: 'Created issue with all parameters and attachments description',
      status: 'In Progress',
      priority: 'Urgent',
      assignee: 'Appleseed John',
      createLabel: true,
      labels: `CREATE-ISSUE-${generateId()}`,
      component: 'No component',
      estimation: '2',
      milestone: 'No Milestone',
      duedate: 'today',
      filePath: 'cat.jpeg'
    }

    const leftSideMenuPage = new LeftSideMenuPage(page)
    await leftSideMenuPage.buttonTracker.click()

    const issuesPage = new IssuesPage(page)
    await issuesPage.modelSelectorAll.click()
    await issuesPage.createNewIssue(newIssue)
    await issuesPage.searchIssueByName(newIssue.title)
    await issuesPage.openIssueByName(newIssue.title)

    const issuesDetailsPage = new IssuesDetailsPage(page)
    await issuesDetailsPage.checkIssue({
      ...newIssue,
      milestone: 'Milestone',
      estimation: '2h'
    })
  })

  test('Edit an issue', async ({ page }) => {
    const newIssue: NewIssue = {
      title: `Issue with all parameters and attachments-${generateId()}`,
      description: 'Created issue with all parameters and attachments description'
    }

    const editIssue: Issue = {
      status: 'Done',
      priority: 'High',
      createLabel: true,
      labels: `EDIT-ISSUE-${generateId()}`,
      component: 'No component',
      estimation: '8',
      milestone: 'Milestone',
      duedate: 'today'
    }

    const leftSideMenuPage = new LeftSideMenuPage(page)
    await leftSideMenuPage.buttonTracker.click()

    const issuesPage = new IssuesPage(page)
    await issuesPage.modelSelectorAll.click()
    await issuesPage.createNewIssue(newIssue)
    await issuesPage.searchIssueByName(newIssue.title)
    await issuesPage.openIssueByName(newIssue.title)

    const issuesDetailsPage = new IssuesDetailsPage(page)
    await issuesDetailsPage.editIssue(editIssue)

    await issuesDetailsPage.checkIssue({
      ...newIssue,
      ...editIssue,
      estimation: '1d'
    })

    const estimations = new Map([
      ['0', '0h'],
      ['1', '1h'],
      ['1.25', '1h 15m'],
      ['1.259', '1h 15m'],
      ['1.26', '1h 15m'],
      ['1.27', '1h 16m'],
      ['1.5', '1h 30m'],
      ['1.75', '1h 45m'],
      ['2', '2h'],
      ['7', '7h'],
      ['8', '1d'],
      ['9', '1d 1h'],
      ['9.5', '1d 1h 30m']
    ])

    for (const [input, expected] of estimations.entries()) {
      await issuesDetailsPage.editIssue({
        estimation: input
      })
      await issuesDetailsPage.checkIssue({
        ...newIssue,
        ...editIssue,
        estimation: expected
      })
    }
  })

  test('Set parent issue', async ({ page }) => {
    const parentIssue: NewIssue = {
      title: `PARENT ISSUE-${generateId()}`,
      description: 'Created issue to be parent issue'
    }

    const leftSideMenuPage = new LeftSideMenuPage(page)
    await leftSideMenuPage.buttonTracker.click()

    const issuesPage = new IssuesPage(page)
    await issuesPage.modelSelectorAll.click()
    await issuesPage.createNewIssue(parentIssue)

    await test.step('Set parent issue during creation', async () => {
      const newIssue: NewIssue = {
        title: `Set parent issue during creation-${generateId()}`,
        description: 'Set parent issue during creation',
        parentIssue: parentIssue.title
      }

      await issuesPage.modelSelectorAll.click()
      await issuesPage.createNewIssue(newIssue)
      await issuesPage.searchIssueByName(newIssue.title)

      await issuesPage.checkParentIssue(newIssue.title, parentIssue.title)
      await issuesPage.openIssueByName(newIssue.title)
      const issuesDetailsPage = new IssuesDetailsPage(page)
      await issuesDetailsPage.checkIssue({
        ...newIssue,
        parentIssue: parentIssue.title
      })

      const trackerNavigationMenuPage = new TrackerNavigationMenuPage(page)
      await trackerNavigationMenuPage.openIssuesForProject('Default')
    })

    await test.step('Set parent issue from issues page', async () => {
      const newIssue: NewIssue = {
        title: `Set parent issue from issues page-${generateId()}`,
        description: 'Set parent issue from issues page'
      }
      await issuesPage.modelSelectorAll.click()
      await issuesPage.createNewIssue(newIssue)
      await issuesPage.searchIssueByName(newIssue.title)

      await issuesPage.doActionOnIssue(newIssue.title, 'Set parent issue…')
      await issuesPage.selectMenuItem(page, parentIssue.title, true)
      await issuesPage.checkParentIssue(newIssue.title, parentIssue.title)

      await issuesPage.openIssueByName(newIssue.title)
      const issuesDetailsPage = new IssuesDetailsPage(page)
      await issuesDetailsPage.checkIssue({
        ...newIssue,
        parentIssue: parentIssue.title
      })

      const trackerNavigationMenuPage = new TrackerNavigationMenuPage(page)
      await trackerNavigationMenuPage.openIssuesForProject('Default')
    })

    await test.step('Set parent issue from issue details page', async () => {
      const newIssue: NewIssue = {
        title: `Set parent issue from issue details page-${generateId()}`,
        description: 'Set parent issue from issue details page'
      }
      await issuesPage.modelSelectorAll.click()
      await issuesPage.createNewIssue(newIssue)
      await issuesPage.searchIssueByName(newIssue.title)
      await issuesPage.openIssueByName(newIssue.title)

      const issuesDetailsPage = new IssuesDetailsPage(page)

      await issuesDetailsPage.moreActionOnIssue('Set parent issue…')
      await issuesPage.selectMenuItem(page, parentIssue.title, true)
      await issuesDetailsPage.checkIssue({
        ...newIssue,
        parentIssue: parentIssue.title
      })

      const trackerNavigationMenuPage = new TrackerNavigationMenuPage(page)
      await trackerNavigationMenuPage.openIssuesForProject('Default')
      await issuesPage.checkParentIssue(newIssue.title, parentIssue.title)
    })
  })

  test('Move to project', async ({ page }) => {
    const secondProjectName = 'Second Project'
    const moveIssue: NewIssue = {
      title: `Issue to another project-${generateId()}`,
      description: 'Issue to move to another project'
    }

    const leftSideMenuPage = new LeftSideMenuPage(page)
    await leftSideMenuPage.buttonTracker.click()

    const trackerNavigationMenuPage = new TrackerNavigationMenuPage(page)
    await trackerNavigationMenuPage.openIssuesForProject('Default')

    const issuesPage = new IssuesPage(page)
    await issuesPage.modelSelectorAll.click()
    await issuesPage.createNewIssue(moveIssue)
    await issuesPage.searchIssueByName(moveIssue.title)
    await issuesPage.openIssueByName(moveIssue.title)

    const issuesDetailsPage = new IssuesDetailsPage(page)
    await issuesDetailsPage.moreActionOnIssue('Move to project')
    await issuesDetailsPage.fillMoveIssuesModal(secondProjectName, true)

    await trackerNavigationMenuPage.openIssuesForProject(secondProjectName)

    await issuesPage.openIssueByName(moveIssue.title)
    await issuesDetailsPage.checkIssue({
      ...moveIssue
    })
    // await issuesDetailsPage.checkActivityExist('changed project in')
    // await issuesDetailsPage.checkActivityExist('changed number in')
  })

  test('Comment stored after reload the page', async ({ page }) => {
    const commentText = `Comment should be stored after reload-${generateId()}`
    const commentIssue: NewIssue = {
      title: `Issue for stored comment-${generateId()}`,
      description: 'Issue for comment stored after reload the page'
    }

    const leftSideMenuPage = new LeftSideMenuPage(page)
    await leftSideMenuPage.buttonTracker.click()

    const trackerNavigationMenuPage = new TrackerNavigationMenuPage(page)
    await trackerNavigationMenuPage.openIssuesForProject('Default')

    const issuesPage = new IssuesPage(page)
    await issuesPage.modelSelectorAll.click()
    await issuesPage.createNewIssue(commentIssue)
    await issuesPage.searchIssueByName(commentIssue.title)
    await issuesPage.openIssueByName(commentIssue.title)

    const issuesDetailsPage = new IssuesDetailsPage(page)
    await issuesDetailsPage.waitDetailsOpened(commentIssue.title)
    await issuesDetailsPage.addComment(commentText)
    await issuesDetailsPage.checkCommentExist(commentText)

    await page.reload()
    await issuesDetailsPage.waitDetailsOpened(commentIssue.title)
    await issuesDetailsPage.checkCommentExist(commentText)
  })

<<<<<<< HEAD
  test('Delete an issue', async ({ page }) => {
    const deleteIssue: NewIssue = {
      title: 'Issue for deletion',
      description: 'Description Issue for deletion'
=======
  test('Create an Issue from template', async ({ page }) => {
    const templateName = 'New Issue'
    const newIssue: NewIssue = {
      title: `New Issue-${generateId(4)}`,
      description: 'New Issue',
      priority: 'Medium',
      estimation: '1d',
      component: 'Default component',
      milestone: 'Edit Milestone'
>>>>>>> f0dbfe39
    }

    const leftSideMenuPage = new LeftSideMenuPage(page)
    await leftSideMenuPage.buttonTracker.click()

<<<<<<< HEAD
    const issuesPage = new IssuesPage(page)
    await issuesPage.modelSelectorAll.click()
    await issuesPage.searchIssueByName(deleteIssue.title)
    await issuesPage.openIssueByName(deleteIssue.title)

    const issuesDetailsPage = new IssuesDetailsPage(page)
    await issuesDetailsPage.waitDetailsOpened(deleteIssue.title)
    await issuesDetailsPage.moreActionOnIssue('Delete')
    await issuesDetailsPage.pressYesForPopup(page)

    await issuesPage.searchIssueByName(deleteIssue.title)
    await issuesPage.checkIssueNotExist(deleteIssue.title)
=======
    const trackerNavigationMenuPage = new TrackerNavigationMenuPage(page)
    await trackerNavigationMenuPage.openIssuesForProject('Default')

    const issuesPage = new IssuesPage(page)
    await issuesPage.modelSelectorAll.click()
    await issuesPage.buttonCreateNewIssue.click()
    await issuesPage.selectTemplate(templateName)
    await expect(issuesPage.buttonPopupCreateNewIssueTemplate).toHaveText(templateName)
    await issuesPage.fillNewIssueForm({ description: newIssue.description, title: newIssue.title })
    await issuesPage.buttonCreateIssue.click()

    await issuesPage.searchIssueByName(newIssue.title)
    await issuesPage.openIssueByName(newIssue.title)

    const issuesDetailsPage = new IssuesDetailsPage(page)
    await issuesDetailsPage.checkIssue(newIssue)
>>>>>>> f0dbfe39
  })
})<|MERGE_RESOLUTION|>--- conflicted
+++ resolved
@@ -260,12 +260,6 @@
     await issuesDetailsPage.checkCommentExist(commentText)
   })
 
-<<<<<<< HEAD
-  test('Delete an issue', async ({ page }) => {
-    const deleteIssue: NewIssue = {
-      title: 'Issue for deletion',
-      description: 'Description Issue for deletion'
-=======
   test('Create an Issue from template', async ({ page }) => {
     const templateName = 'New Issue'
     const newIssue: NewIssue = {
@@ -275,26 +269,11 @@
       estimation: '1d',
       component: 'Default component',
       milestone: 'Edit Milestone'
->>>>>>> f0dbfe39
-    }
-
-    const leftSideMenuPage = new LeftSideMenuPage(page)
-    await leftSideMenuPage.buttonTracker.click()
-
-<<<<<<< HEAD
-    const issuesPage = new IssuesPage(page)
-    await issuesPage.modelSelectorAll.click()
-    await issuesPage.searchIssueByName(deleteIssue.title)
-    await issuesPage.openIssueByName(deleteIssue.title)
-
-    const issuesDetailsPage = new IssuesDetailsPage(page)
-    await issuesDetailsPage.waitDetailsOpened(deleteIssue.title)
-    await issuesDetailsPage.moreActionOnIssue('Delete')
-    await issuesDetailsPage.pressYesForPopup(page)
-
-    await issuesPage.searchIssueByName(deleteIssue.title)
-    await issuesPage.checkIssueNotExist(deleteIssue.title)
-=======
+    }
+
+    const leftSideMenuPage = new LeftSideMenuPage(page)
+    await leftSideMenuPage.buttonTracker.click()
+
     const trackerNavigationMenuPage = new TrackerNavigationMenuPage(page)
     await trackerNavigationMenuPage.openIssuesForProject('Default')
 
@@ -311,6 +290,28 @@
 
     const issuesDetailsPage = new IssuesDetailsPage(page)
     await issuesDetailsPage.checkIssue(newIssue)
->>>>>>> f0dbfe39
+  })
+
+  test('Delete an issue', async ({ page }) => {
+    const deleteIssue: NewIssue = {
+      title: 'Issue for deletion',
+      description: 'Description Issue for deletion'
+    }
+
+    const leftSideMenuPage = new LeftSideMenuPage(page)
+    await leftSideMenuPage.buttonTracker.click()
+
+    const issuesPage = new IssuesPage(page)
+    await issuesPage.modelSelectorAll.click()
+    await issuesPage.searchIssueByName(deleteIssue.title)
+    await issuesPage.openIssueByName(deleteIssue.title)
+
+    const issuesDetailsPage = new IssuesDetailsPage(page)
+    await issuesDetailsPage.waitDetailsOpened(deleteIssue.title)
+    await issuesDetailsPage.moreActionOnIssue('Delete')
+    await issuesDetailsPage.pressYesForPopup(page)
+
+    await issuesPage.searchIssueByName(deleteIssue.title)
+    await issuesPage.checkIssueNotExist(deleteIssue.title)
   })
 })